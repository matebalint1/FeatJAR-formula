/* -----------------------------------------------------------------------------
 * Formula Lib - Library to represent and edit propositional formulas.
 * Copyright (C) 2021-2022  Sebastian Krieter
 * 
 * This file is part of Formula Lib.
 * 
 * Formula Lib is free software: you can redistribute it and/or modify it
 * under the terms of the GNU Lesser General Public License as published by
 * the Free Software Foundation, either version 3 of the License,
 * or (at your option) any later version.
 * 
 * Formula Lib is distributed in the hope that it will be useful,
 * but WITHOUT ANY WARRANTY; without even the implied warranty of
 * MERCHANTABILITY or FITNESS FOR A PARTICULAR PURPOSE.
 * See the GNU Lesser General Public License for more details.
 * 
 * You should have received a copy of the GNU Lesser General Public License
 * along with Formula Lib.  If not, see <https://www.gnu.org/licenses/>.
 * 
 * See <https://github.com/skrieter/formula> for further information.
 * -----------------------------------------------------------------------------
 */
package org.spldev.formula.structure.term;

import java.util.*;

import org.spldev.formula.structure.*;

public abstract class Function extends NonTerminal implements Term {

<<<<<<< HEAD
	public Function(Collection<Term> nodes) {
=======
	public Function(List<Term<T>> nodes) {
>>>>>>> 7d010c36
		super(nodes);
	}

	public Function(Term... nodes) {
		super(nodes);
	}

	public Function() {
		super();
	}

	@SuppressWarnings("unchecked")
	@Override
	public List<Term> getChildren() {
		return (List<Term>) super.getChildren();
	}

}<|MERGE_RESOLUTION|>--- conflicted
+++ resolved
@@ -28,11 +28,7 @@
 
 public abstract class Function extends NonTerminal implements Term {
 
-<<<<<<< HEAD
-	public Function(Collection<Term> nodes) {
-=======
-	public Function(List<Term<T>> nodes) {
->>>>>>> 7d010c36
+	public Function(List<Term> nodes) {
 		super(nodes);
 	}
 
