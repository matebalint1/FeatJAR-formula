/* -----------------------------------------------------------------------------
 * Formula Lib - Library to represent and edit propositional formulas.
 * Copyright (C) 2021-2022  Sebastian Krieter
 * 
 * This file is part of Formula Lib.
 * 
 * Formula Lib is free software: you can redistribute it and/or modify it
 * under the terms of the GNU Lesser General Public License as published by
 * the Free Software Foundation, either version 3 of the License,
 * or (at your option) any later version.
 * 
 * Formula Lib is distributed in the hope that it will be useful,
 * but WITHOUT ANY WARRANTY; without even the implied warranty of
 * MERCHANTABILITY or FITNESS FOR A PARTICULAR PURPOSE.
 * See the GNU Lesser General Public License for more details.
 * 
 * You should have received a copy of the GNU Lesser General Public License
 * along with Formula Lib.  If not, see <https://www.gnu.org/licenses/>.
 * 
 * See <https://github.com/skrieter/formula> for further information.
 * -----------------------------------------------------------------------------
 */
package org.spldev.formula.structure.atomic.literal;

import java.util.*;
import java.util.stream.*;

import org.spldev.formula.structure.*;
<<<<<<< HEAD
import org.spldev.formula.structure.atomic.literal.NamedTermMap.*;
=======
import org.spldev.formula.structure.compound.And;
import org.spldev.formula.structure.compound.Or;
import org.spldev.formula.structure.term.*;
import org.spldev.formula.structure.term.bool.*;
import org.spldev.formula.structure.term.integer.*;
import org.spldev.formula.structure.term.real.*;
import org.spldev.util.logging.*;
>>>>>>> 7d010c36

/**
 * Variables of a formula.
 *
 * @author Sebastian Krieter
 */
public class VariableMap implements Cloneable {

<<<<<<< HEAD
	public final static class Variable extends ValueTerm {
=======
	public final static class VariableSignature implements Cloneable, Serializable {
		// todo inv: all subtrees have the same variablemap
>>>>>>> 7d010c36

		public Variable(String name, int index, Class<?> type, VariableMap variableMap) {
			super(name, index, type, variableMap);
		}

		@Override
		protected Variable copy() {
			return new Variable(name, index, type, map);
		}

		@Override
		public Object eval(List<?> values) {
			assert Expression.checkValues(1, values);
			assert Expression.checkValues(getType(), values);
			return values.get(0);
		}

	}

	public final static class Constant extends ValueTerm {

		private final Object value;

		public Constant(String name, int index, Class<?> type, Object value, VariableMap variableMap) {
			super(name, index, type, variableMap);
			this.value = value;
		}

		public Object getValue() {
			return value;
		}

		@Override
		public Constant copy() {
			return new Constant(name, index, type, value, map);
		}

		@Override
		public String toString() {
			return index + ": " + name + " (" + value + ")";
		}

		@Override
		public Object eval(List<?> values) {
			assert Expression.checkValues(0, values);
			assert Expression.checkValues(getType(), values);
			return value;
		}

	}

	private final NamedTermMap<Variable> variables;
	private final NamedTermMap<Constant> constants;

	public VariableMap(VariableMap map) {
		variables = map.variables.clone();
		constants = map.constants.clone();
	}

	public VariableMap(String... variableNames) {
		this(Arrays.asList(variableNames));
	}

	public VariableMap(Collection<String> variableNames) {
		this();
		variableNames.forEach(this::addBooleanVariable);
	}

	public VariableMap(int variableCount) {
		this();
		for (int i = 1; i <= variableCount; i++) {
			addBooleanVariable(Integer.toString(i));
		}
	}

	public VariableMap() {
		variables = new NamedTermMap<>();
		constants = new NamedTermMap<>();
	}

	@Override
	public int hashCode() {
		return Objects.hash(variables, constants);
	}

	@Override
	public boolean equals(Object obj) {
		if (this == obj) {
			return true;
		}
		if ((obj == null) || (getClass() != obj.getClass())) {
			return false;
		}
<<<<<<< HEAD
		return Objects.equals(variables, ((VariableMap) obj).variables) && Objects.equals(constants,
			((VariableMap) obj).constants);
	}

	@Override
	public String toString() {
		final StringBuilder sb = new StringBuilder("VariableMap\n");
		for (ValueTerm s : variables) {
			sb.append('\t');
			sb.append(s);
			sb.append('\n');
		}
		for (ValueTerm s : constants) {
			sb.append('\t');
			sb.append(s);
			sb.append('\n');
=======
		newMap.indexToName.trimToSize();
		return newMap;
	}

	/**
	 * Merges variable maps over common variables. Returns a new variable map.
	 */
	public static VariableMap merge(Collection<VariableMap> maps) {
		// todo: could be optimized for feature-model interfaces (return bigger
		// VariableMap), but may have unwanted interactions with mutation
		// todo: could also be optimized to merge many maps at once (not create a copy
		// for each map)
		return maps.stream().reduce(emptyMap(), VariableMap::new);
	}

	public static VariableMap merge(VariableMap... maps) {
		return merge(Arrays.asList(maps));
	}

	private VariableMap(Map<Integer, String> nameMap) {
		nameToIndex = new LinkedHashMap<>();
		if (nameMap.isEmpty()) {
			indexToName = new ArrayList<>();
			indexToName.add(null);
		} else {
			final Integer maxIndex = nameMap.keySet().stream().max(Integer::compare).orElseThrow();
			indexToName = new ArrayList<>(maxIndex + 1);
			nameMap.entrySet().forEach(e -> addVariable(e.getValue(), e.getKey(), BoolVariable.class));
>>>>>>> 7d010c36
		}
		return sb.toString();
	}

	@Override
	public VariableMap clone() {
		return new VariableMap(this);
	}

	public Expression get(Expression expression) {
		if (expression instanceof Variable) {
			return getVariable(expression.getName()).orElseThrow(() -> new IllegalArgumentException(
				"Map does not contain variable with name " + expression.getName()));
		} else if (expression instanceof Constant) {
			return getConstant(expression.getName()).orElseThrow(() -> new IllegalArgumentException(
				"Map does not contain constant with name " + expression.getName()));
		}
		return expression;
	}

<<<<<<< HEAD
	public void normalize() {
		variables.normalize();
		constants.normalize();
	}

	public void randomize(Random random) {
		variables.randomize(random);
=======
	/**
	 * Merges two variable maps in one new map, useful for composing formulas. Joins
	 * common variables and does not necessarily preserve variable numbering. If one
	 * map is empty, creates a clone of the other. If used for composition, formulas
	 * must be manually adapted to the merged variable map.
	 */
	private VariableMap(VariableMap map1, VariableMap map2) {
		Set<String> joinVariables = map1.getNames().stream()
			.filter(map2.getNames()::contains)
			.collect(Collectors.toSet());
		joinVariables.forEach(joinVariable -> {
			if (!map1.nameToIndex.get(joinVariable).type.equals(map2.nameToIndex.get(joinVariable).type))
				throw new IllegalArgumentException("merged variable maps have incompatible variable " + joinVariable);
		});

		indexToName = new ArrayList<>(
			map1.indexToName.size() + map2.indexToName.size() - joinVariables.size() - 1);
		nameToIndex = new LinkedHashMap<>();

		indexToName.add(null);
		Stream.concat(
			map1.getNames().stream().map(map1.nameToIndex::get),
			map2.getNames().stream().filter(name -> !joinVariables.contains(name)).map(map2.nameToIndex::get)).forEach(
				sig -> {
					final int newIndex = indexToName.size();
					sig = new VariableSignature(this, sig.name, newIndex, sig.type);
					indexToName.add(sig);
					nameToIndex.put(sig.name, sig);
				});
		indexToName.trimToSize();
	}

	private VariableMap() {
		indexToName = new ArrayList<>();
		nameToIndex = new LinkedHashMap<>();
		indexToName.add(null);
>>>>>>> 7d010c36
	}

	public boolean hasVariable(int index) {
		return variables.has(index);
	}

	public boolean hasVariable(String name) {
		return variables.has(name);
	}

	public boolean hasConstant(String name) {
		return constants.has(name);
	}

	public int getVariableCount() {
		return variables.getMaxIndex();
	}

	public int getConstantCount() {
		return constants.getMaxIndex();
	}

	public void renameVariable(int index, String newName) {
		variables.rename(index, newName);
	}

	public void renameVariable(String oldName, String newName) {
		variables.rename(oldName, newName);
	}

	public void add(int size) {
		add(size);
	}

	public void add(Collection<String> names) {
		add(names);
	}

	public Variable addBooleanVariable() {
		return addVariable(null, -1, Boolean.class);
	}

	public Variable addBooleanVariable(String name) {
		return addVariable(name, -1, Boolean.class);
	}

	public Variable addBooleanVariable(int index) {
		return addVariable(null, index, Boolean.class);
	}

<<<<<<< HEAD
	public Variable addBooleanVariable(String name, int index) {
		return addVariable(name, index, Boolean.class);
	}

	public Variable addIntegerVariable(String name) {
		return addVariable(name, -1, Long.class);
=======
	public void renameVariable(String oldName, String newName) {
		Objects.requireNonNull(oldName);
		Objects.requireNonNull(newName);
		final VariableSignature oldSig = nameToIndex.get(oldName);
		if (oldSig != null) {
			final VariableSignature newSig = oldSig.rename(newName);
			indexToName.set(newSig.index, newSig);
			nameToIndex.remove(oldSig.name);
			nameToIndex.put(newName, newSig);
		} else {
			throw new NoSuchElementException(oldName);
		}
	}

	private VariableSignature addVariable(final String name, final int index, final Class<? extends Variable<?>> type) {
		for (int i = getMaxIndex(); i < index; i++) {
			indexToName.add(null);
		}
		final VariableSignature sig = new VariableSignature(this, name, index, type);
		nameToIndex.put(name, sig);
		indexToName.set(index, sig);
		return sig;
	}

	/**
	 * Creates a new {@link BoolVariable boolean variable} with the given name or
	 * does nothing if a variable with the name already exists.
	 * 
	 * @param name the name of the variable.
	 * @return An {@link Optional optional} with the new variable or an empty
	 *         optional if a variable with the name already exists.
	 */
	public Optional<BoolVariable> addBooleanVariable(String name) {
		return (name != null) && !nameToIndex.containsKey(name)
			? Optional.ofNullable((BoolVariable) addVariable(name, getMaxIndex() + 1, BoolVariable.class).newInstance())
			: Optional.empty();
	}

	// todo: these are convenience methods for building formulas. possibly, these
	// should be extracted into a FormulaBuilder helper class together with
	// Formulas.create
	/**
	 * Gets an existing Boolean variable or adds one if it does not exist.
	 */
	public BoolVariable booleanVariable(String name) {
		Objects.requireNonNull(name);
		return nameToIndex.containsKey(name) ? (BoolVariable) getVariable(name).get() : addBooleanVariable(name).get();
	}

	/**
	 * Returns a positive literal for a named Boolean variable, which is added if
	 * necessary.
	 */
	public LiteralPredicate booleanLiteral(String name) {
		return new LiteralPredicate(booleanVariable(name));
	}

	public And trueLiteral() { // todo: combine And.EmptyAnd with Literal.True?
		return And.empty(this);
	}

	public Or falseLiteral() { // todo: combine And.EmptyOr with Literal.False?
		return Or.empty(this);
	}

	/**
	 * Creates a new {@link IntVariable integer variable} with the given name or
	 * does nothing if a variable with the name already exists.
	 * 
	 * @param name the name of the variable.
	 * @return An {@link Optional optional} with the new variable or an empty
	 *         optional if a variable with the name already exists.
	 */
	public Optional<IntVariable> addIntegerVariable(String name) {
		return (name != null) && !nameToIndex.containsKey(name)
			? Optional.ofNullable((IntVariable) addVariable(name, getMaxIndex() + 1, IntVariable.class).newInstance())
			: Optional.empty();
	}

	/**
	 * Creates a new {@link RealVariable real variable} with the given name or does
	 * nothing if a variable with the name already exists or the given name is
	 * {@code null}.
	 * 
	 * @param name the name of the variable.
	 * @return An {@link Optional optional} with the new variable or an empty
	 *         optional if a variable with the name already exists or the given name
	 *         is {@code null}.
	 */
	public Optional<RealVariable> addRealVariable(String name) {
		return (name != null) && !nameToIndex.containsKey(name)
			? Optional.ofNullable((RealVariable) addVariable(name, getMaxIndex() + 1, RealVariable.class).newInstance())
			: Optional.empty();
>>>>>>> 7d010c36
	}

	public Variable addIntegerVariable(String name, int index) {
		return addVariable(name, index, Long.class);
	}

	public Variable addRealVariable(String name) {
		return addVariable(name, -1, Double.class);
	}

	public Variable addRealVariable(String name, int index) {
		return addVariable(name, index, Double.class);
	}

	public Variable addVariable(String name, Class<?> type) {
		return addVariable(name, -1, type);
	}

	public Variable addVariable(String name, int index, Class<?> type) {
		return variables.add(new Variable(name, index, type, this));
	}

	public Constant addConstant(String name, Object value, Class<?> type) {
		return addConstant(name, -1, value, type);
	}

	public Constant addConstant(String name, int index, Object value, Class<?> type) {
		return constants.add(new Constant(name, index, type, value, this));
	}

	public Constant addIntegerConstant(String name, long value) {
		return addConstant(name, -1, value, Long.class);
	}

	public Constant addRealConstant(String name, double value) {
		return addConstant(name, -1, value, Double.class);
	}

	public Constant addIntegerConstant(long value) {
		return addConstant(null, -1, value, Long.class);
	}

	public Constant addRealConstant(double value) {
		return addConstant(null, -1, value, Double.class);
	}

	public List<Variable> getVariableSignatures() {
		return Collections.unmodifiableList(variables.getTerms());
	}

	public List<String> getVariableNames() {
		return variables.getTerms().stream().map(ValueTerm::getName).collect(Collectors.toList());
	}

	public List<Constant> getConstantSignatures() {
		return Collections.unmodifiableList(constants.getTerms());
	}

	public List<String> getConstantNames() {
		return constants.getTerms().stream().map(ValueTerm::getName).collect(Collectors.toList());
	}

	public Optional<Constant> getConstantSignature(int index) {
		return constants.get(index);
	}

	public Optional<String> getConstantName(int index) {
		return getConstantSignature(index).map(ValueTerm::getName);
	}

	public Optional<Class<?>> getConstantType(int index) {
		return getConstantSignature(index).map(ValueTerm::getType);
	}

	public Optional<Constant> getConstant(int index) {
		return constants.get(index);
	}

	public Optional<Class<?>> getConstantType(String name) {
		return getConstantSignature(name).map(ValueTerm::getType);
	}

	public Optional<Constant> getConstant(String name) {
		return constants.get(name);
	}

	public Optional<Constant> getConstantSignature(String name) {
		return constants.get(name);
	}

	public Optional<Integer> getConstantIndex(String name) {
		return getConstantSignature(name).map(ValueTerm::getIndex);
	}

	public Optional<Variable> getVariableSignature(int index) {
		return variables.get(index);
	}

	public Optional<String> getVariableName(int index) {
		return getVariableSignature(index).map(ValueTerm::getName);
	}

	public Optional<Class<?>> getVariableType(int index) {
		return getVariableSignature(index).map(ValueTerm::getType);
	}

	public Optional<Variable> getVariable(int index) {
		return variables.get(index);
	}

	public Optional<Variable> getVariableSignature(String name) {
		return variables.get(name);
	}

	public Optional<Integer> getVariableIndex(String name) {
		return getVariableSignature(name).map(ValueTerm::getIndex);
	}

	public Optional<Class<?>> getVariableType(String name) {
		return getVariableSignature(name).map(ValueTerm::getType);
	}

	public Optional<Variable> getVariable(String name) {
		return variables.get(name);
	}

	public Optional<Variable> getVariable(String name, Class<?> type) {
		return variables.get(name) //
			.filter(s -> s.type == type);
	}

	public Optional<Variable> getVariable(int index, Class<?> type) {
		return variables.get(index) //
			.filter(s -> s.type == type);
	}

	public Optional<Constant> getConstant(String name, Class<?> type) {
		return constants.get(name) //
			.filter(s -> s.type == type);
	}

	public Optional<Constant> getConstant(int index, Class<?> type) {
		return constants.get(index) //
			.filter(s -> s.type == type);
	}

	public Optional<Variable> getBooleanVariable(String name) {
		return getVariable(name, Boolean.class);
	}

	public Optional<Variable> getIntegerVariable(String name) {
		return getVariable(name, Long.class);
	}

	public Optional<Variable> getRealVariable(String name) {
		return getVariable(name, Double.class);
	}

	public Optional<Variable> getBooleanVariable(int index) {
		return getVariable(index, Boolean.class);
	}

	public Optional<Variable> getIntegerVariable(int index) {
		return getVariable(index, Long.class);
	}

	public Optional<Variable> getRealVariable(int index) {
		return getVariable(index, Double.class);
	}

	public Optional<Constant> getBooleanConstant(String name) {
		return getConstant(name, Boolean.class);
	}

	public Optional<Constant> getIntegerConstant(String name) {
		return getConstant(name, Long.class);
	}

	public Optional<Constant> getRealConstant(String name) {
		return getConstant(name, Double.class);
	}

	public Optional<Constant> getConstantVariable(int index) {
		return getConstant(index, Boolean.class);
	}

	public Optional<Constant> getIntegerConstant(int index) {
		return getConstant(index, Long.class);
	}

	public Optional<Constant> getRealConstant(int index) {
		return getConstant(index, Double.class);
	}

	public BooleanLiteral createLiteral(String name) {
		return createLiteral(name, true);
	}

	public BooleanLiteral createLiteral(String name, boolean positive) {
		return new BooleanLiteral(getBooleanVariable(name).orElseGet(() -> addBooleanVariable(name)), positive);
	}

	public BooleanLiteral createLiteral(int index) {
		return createLiteral(index, true);
	}

	public BooleanLiteral createLiteral(int index, boolean positive) {
		return new BooleanLiteral(getBooleanVariable(index).orElseGet(() -> addBooleanVariable(index)), positive);
	}

	public boolean removeVariable(int index) {
		return variables.remove(index);
	}

	public boolean removeConstant(int index) {
		return constants.remove(index);
	}

	public boolean removeVariable(String name) {
		return variables.remove(name);
	}

	public boolean removeConstant(String name) {
		return constants.remove(name);
	}

}<|MERGE_RESOLUTION|>--- conflicted
+++ resolved
@@ -26,17 +26,7 @@
 import java.util.stream.*;
 
 import org.spldev.formula.structure.*;
-<<<<<<< HEAD
 import org.spldev.formula.structure.atomic.literal.NamedTermMap.*;
-=======
-import org.spldev.formula.structure.compound.And;
-import org.spldev.formula.structure.compound.Or;
-import org.spldev.formula.structure.term.*;
-import org.spldev.formula.structure.term.bool.*;
-import org.spldev.formula.structure.term.integer.*;
-import org.spldev.formula.structure.term.real.*;
-import org.spldev.util.logging.*;
->>>>>>> 7d010c36
 
 /**
  * Variables of a formula.
@@ -45,12 +35,8 @@
  */
 public class VariableMap implements Cloneable {
 
-<<<<<<< HEAD
 	public final static class Variable extends ValueTerm {
-=======
-	public final static class VariableSignature implements Cloneable, Serializable {
 		// todo inv: all subtrees have the same variablemap
->>>>>>> 7d010c36
 
 		public Variable(String name, int index, Class<?> type, VariableMap variableMap) {
 			super(name, index, type, variableMap);
@@ -102,12 +88,38 @@
 
 	}
 
+	/**
+	 * Merges two variable maps in one new map, useful for composing formulas. Joins
+	 * common variables and does not necessarily preserve variable numbering. If one
+	 * map is empty, creates a clone of the other. If used for composition, formulas
+	 * must be manually adapted to the merged variable map.
+	 */
+
+	public static VariableMap merge(Collection<VariableMap> maps) {
+		// TODO: could be optimized for feature-model interfaces (return bigger
+		// VariableMap), but may have unwanted interactions with mutation
+		// TODO: could also be optimized to merge many maps at once (not create a copy
+		// for each map)
+		
+		return maps.stream().reduce(new VariableMap(), VariableMap::new);
+	}
+
+	public static VariableMap merge(VariableMap... maps) {
+		return merge(Arrays.asList(maps));
+	}
+
+
 	private final NamedTermMap<Variable> variables;
 	private final NamedTermMap<Constant> constants;
 
 	public VariableMap(VariableMap map) {
 		variables = map.variables.clone();
 		constants = map.constants.clone();
+	}
+	
+	private VariableMap(VariableMap map1, VariableMap map2) {
+		variables = new NamedTermMap<>(map1.variables, map2.variables);
+		constants = new NamedTermMap<>(map1.constants, map2.constants);
 	}
 
 	public VariableMap(String... variableNames) {
@@ -144,7 +156,6 @@
 		if ((obj == null) || (getClass() != obj.getClass())) {
 			return false;
 		}
-<<<<<<< HEAD
 		return Objects.equals(variables, ((VariableMap) obj).variables) && Objects.equals(constants,
 			((VariableMap) obj).constants);
 	}
@@ -161,36 +172,6 @@
 			sb.append('\t');
 			sb.append(s);
 			sb.append('\n');
-=======
-		newMap.indexToName.trimToSize();
-		return newMap;
-	}
-
-	/**
-	 * Merges variable maps over common variables. Returns a new variable map.
-	 */
-	public static VariableMap merge(Collection<VariableMap> maps) {
-		// todo: could be optimized for feature-model interfaces (return bigger
-		// VariableMap), but may have unwanted interactions with mutation
-		// todo: could also be optimized to merge many maps at once (not create a copy
-		// for each map)
-		return maps.stream().reduce(emptyMap(), VariableMap::new);
-	}
-
-	public static VariableMap merge(VariableMap... maps) {
-		return merge(Arrays.asList(maps));
-	}
-
-	private VariableMap(Map<Integer, String> nameMap) {
-		nameToIndex = new LinkedHashMap<>();
-		if (nameMap.isEmpty()) {
-			indexToName = new ArrayList<>();
-			indexToName.add(null);
-		} else {
-			final Integer maxIndex = nameMap.keySet().stream().max(Integer::compare).orElseThrow();
-			indexToName = new ArrayList<>(maxIndex + 1);
-			nameMap.entrySet().forEach(e -> addVariable(e.getValue(), e.getKey(), BoolVariable.class));
->>>>>>> 7d010c36
 		}
 		return sb.toString();
 	}
@@ -211,7 +192,6 @@
 		return expression;
 	}
 
-<<<<<<< HEAD
 	public void normalize() {
 		variables.normalize();
 		constants.normalize();
@@ -219,44 +199,6 @@
 
 	public void randomize(Random random) {
 		variables.randomize(random);
-=======
-	/**
-	 * Merges two variable maps in one new map, useful for composing formulas. Joins
-	 * common variables and does not necessarily preserve variable numbering. If one
-	 * map is empty, creates a clone of the other. If used for composition, formulas
-	 * must be manually adapted to the merged variable map.
-	 */
-	private VariableMap(VariableMap map1, VariableMap map2) {
-		Set<String> joinVariables = map1.getNames().stream()
-			.filter(map2.getNames()::contains)
-			.collect(Collectors.toSet());
-		joinVariables.forEach(joinVariable -> {
-			if (!map1.nameToIndex.get(joinVariable).type.equals(map2.nameToIndex.get(joinVariable).type))
-				throw new IllegalArgumentException("merged variable maps have incompatible variable " + joinVariable);
-		});
-
-		indexToName = new ArrayList<>(
-			map1.indexToName.size() + map2.indexToName.size() - joinVariables.size() - 1);
-		nameToIndex = new LinkedHashMap<>();
-
-		indexToName.add(null);
-		Stream.concat(
-			map1.getNames().stream().map(map1.nameToIndex::get),
-			map2.getNames().stream().filter(name -> !joinVariables.contains(name)).map(map2.nameToIndex::get)).forEach(
-				sig -> {
-					final int newIndex = indexToName.size();
-					sig = new VariableSignature(this, sig.name, newIndex, sig.type);
-					indexToName.add(sig);
-					nameToIndex.put(sig.name, sig);
-				});
-		indexToName.trimToSize();
-	}
-
-	private VariableMap() {
-		indexToName = new ArrayList<>();
-		nameToIndex = new LinkedHashMap<>();
-		indexToName.add(null);
->>>>>>> 7d010c36
 	}
 
 	public boolean hasVariable(int index) {
@@ -307,108 +249,12 @@
 		return addVariable(null, index, Boolean.class);
 	}
 
-<<<<<<< HEAD
 	public Variable addBooleanVariable(String name, int index) {
 		return addVariable(name, index, Boolean.class);
 	}
 
 	public Variable addIntegerVariable(String name) {
 		return addVariable(name, -1, Long.class);
-=======
-	public void renameVariable(String oldName, String newName) {
-		Objects.requireNonNull(oldName);
-		Objects.requireNonNull(newName);
-		final VariableSignature oldSig = nameToIndex.get(oldName);
-		if (oldSig != null) {
-			final VariableSignature newSig = oldSig.rename(newName);
-			indexToName.set(newSig.index, newSig);
-			nameToIndex.remove(oldSig.name);
-			nameToIndex.put(newName, newSig);
-		} else {
-			throw new NoSuchElementException(oldName);
-		}
-	}
-
-	private VariableSignature addVariable(final String name, final int index, final Class<? extends Variable<?>> type) {
-		for (int i = getMaxIndex(); i < index; i++) {
-			indexToName.add(null);
-		}
-		final VariableSignature sig = new VariableSignature(this, name, index, type);
-		nameToIndex.put(name, sig);
-		indexToName.set(index, sig);
-		return sig;
-	}
-
-	/**
-	 * Creates a new {@link BoolVariable boolean variable} with the given name or
-	 * does nothing if a variable with the name already exists.
-	 * 
-	 * @param name the name of the variable.
-	 * @return An {@link Optional optional} with the new variable or an empty
-	 *         optional if a variable with the name already exists.
-	 */
-	public Optional<BoolVariable> addBooleanVariable(String name) {
-		return (name != null) && !nameToIndex.containsKey(name)
-			? Optional.ofNullable((BoolVariable) addVariable(name, getMaxIndex() + 1, BoolVariable.class).newInstance())
-			: Optional.empty();
-	}
-
-	// todo: these are convenience methods for building formulas. possibly, these
-	// should be extracted into a FormulaBuilder helper class together with
-	// Formulas.create
-	/**
-	 * Gets an existing Boolean variable or adds one if it does not exist.
-	 */
-	public BoolVariable booleanVariable(String name) {
-		Objects.requireNonNull(name);
-		return nameToIndex.containsKey(name) ? (BoolVariable) getVariable(name).get() : addBooleanVariable(name).get();
-	}
-
-	/**
-	 * Returns a positive literal for a named Boolean variable, which is added if
-	 * necessary.
-	 */
-	public LiteralPredicate booleanLiteral(String name) {
-		return new LiteralPredicate(booleanVariable(name));
-	}
-
-	public And trueLiteral() { // todo: combine And.EmptyAnd with Literal.True?
-		return And.empty(this);
-	}
-
-	public Or falseLiteral() { // todo: combine And.EmptyOr with Literal.False?
-		return Or.empty(this);
-	}
-
-	/**
-	 * Creates a new {@link IntVariable integer variable} with the given name or
-	 * does nothing if a variable with the name already exists.
-	 * 
-	 * @param name the name of the variable.
-	 * @return An {@link Optional optional} with the new variable or an empty
-	 *         optional if a variable with the name already exists.
-	 */
-	public Optional<IntVariable> addIntegerVariable(String name) {
-		return (name != null) && !nameToIndex.containsKey(name)
-			? Optional.ofNullable((IntVariable) addVariable(name, getMaxIndex() + 1, IntVariable.class).newInstance())
-			: Optional.empty();
-	}
-
-	/**
-	 * Creates a new {@link RealVariable real variable} with the given name or does
-	 * nothing if a variable with the name already exists or the given name is
-	 * {@code null}.
-	 * 
-	 * @param name the name of the variable.
-	 * @return An {@link Optional optional} with the new variable or an empty
-	 *         optional if a variable with the name already exists or the given name
-	 *         is {@code null}.
-	 */
-	public Optional<RealVariable> addRealVariable(String name) {
-		return (name != null) && !nameToIndex.containsKey(name)
-			? Optional.ofNullable((RealVariable) addVariable(name, getMaxIndex() + 1, RealVariable.class).newInstance())
-			: Optional.empty();
->>>>>>> 7d010c36
 	}
 
 	public Variable addIntegerVariable(String name, int index) {
@@ -603,6 +449,22 @@
 		return getConstant(index, Double.class);
 	}
 
+	public Optional<BooleanLiteral> getLiteral(String name, boolean positive) {
+		return getBooleanVariable(name).map(v -> new BooleanLiteral(v, positive));
+	}
+
+	public Optional<BooleanLiteral> getLiteral(int index, boolean positive) {
+		return getBooleanVariable(index).map(v -> new BooleanLiteral(v, positive));
+	}
+
+	public Optional<BooleanLiteral> getLiteral(String name) {
+		return getBooleanVariable(name).map(BooleanLiteral::new);
+	}
+
+	public Optional<BooleanLiteral> getLiteral(int index) {
+		return getBooleanVariable(index).map(BooleanLiteral::new);
+	}
+
 	public BooleanLiteral createLiteral(String name) {
 		return createLiteral(name, true);
 	}
