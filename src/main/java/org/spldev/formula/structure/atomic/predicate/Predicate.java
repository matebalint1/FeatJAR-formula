/* -----------------------------------------------------------------------------
 * Formula Lib - Library to represent and edit propositional formulas.
 * Copyright (C) 2021-2022  Sebastian Krieter
 * 
 * This file is part of Formula Lib.
 * 
 * Formula Lib is free software: you can redistribute it and/or modify it
 * under the terms of the GNU Lesser General Public License as published by
 * the Free Software Foundation, either version 3 of the License,
 * or (at your option) any later version.
 * 
 * Formula Lib is distributed in the hope that it will be useful,
 * but WITHOUT ANY WARRANTY; without even the implied warranty of
 * MERCHANTABILITY or FITNESS FOR A PARTICULAR PURPOSE.
 * See the GNU Lesser General Public License for more details.
 * 
 * You should have received a copy of the GNU Lesser General Public License
 * along with Formula Lib.  If not, see <https://www.gnu.org/licenses/>.
 * 
 * See <https://github.com/skrieter/formula> for further information.
 * -----------------------------------------------------------------------------
 */
package org.spldev.formula.structure.atomic.predicate;

import java.util.*;

import org.spldev.formula.structure.*;
import org.spldev.formula.structure.atomic.*;
import org.spldev.formula.structure.term.*;

public abstract class Predicate extends NonTerminal implements Atomic {

<<<<<<< HEAD
	protected Predicate(Collection<Term> nodes) {
=======
	protected Predicate(List<Term<D>> nodes) {
>>>>>>> 7d010c36
		super(nodes);
	}

	@SafeVarargs
	protected Predicate(Term... nodes) {
		super(nodes);
	}

	protected Predicate() {
		super();
	}

	public void setArguments(Term leftArgument, Term rightArgument) {
		setChildren(Arrays.asList(leftArgument, rightArgument));
	}

	@Override
	public String getName() {
		return "=";
	}

	@SuppressWarnings("unchecked")
	@Override
	public List<? extends Term> getChildren() {
		return (List<? extends Term>) super.getChildren();
	}

	@Override
	public abstract Predicate flip();

}<|MERGE_RESOLUTION|>--- conflicted
+++ resolved
@@ -30,11 +30,7 @@
 
 public abstract class Predicate extends NonTerminal implements Atomic {
 
-<<<<<<< HEAD
-	protected Predicate(Collection<Term> nodes) {
-=======
-	protected Predicate(List<Term<D>> nodes) {
->>>>>>> 7d010c36
+	protected Predicate(List<Term> nodes) {
 		super(nodes);
 	}
 
