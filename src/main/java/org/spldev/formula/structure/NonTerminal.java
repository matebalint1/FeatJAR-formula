/* -----------------------------------------------------------------------------
 * Formula Lib - Library to represent and edit propositional formulas.
 * Copyright (C) 2021-2022  Sebastian Krieter
 * 
 * This file is part of Formula Lib.
 * 
 * Formula Lib is free software: you can redistribute it and/or modify it
 * under the terms of the GNU Lesser General Public License as published by
 * the Free Software Foundation, either version 3 of the License,
 * or (at your option) any later version.
 * 
 * Formula Lib is distributed in the hope that it will be useful,
 * but WITHOUT ANY WARRANTY; without even the implied warranty of
 * MERCHANTABILITY or FITNESS FOR A PARTICULAR PURPOSE.
 * See the GNU Lesser General Public License for more details.
 * 
 * You should have received a copy of the GNU Lesser General Public License
 * along with Formula Lib.  If not, see <https://www.gnu.org/licenses/>.
 * 
 * See <https://github.com/skrieter/formula> for further information.
 * -----------------------------------------------------------------------------
 */
package org.spldev.formula.structure;

import java.util.*;
import java.util.stream.Collectors;

<<<<<<< HEAD
import org.spldev.formula.structure.atomic.literal.*;
import org.spldev.formula.structure.atomic.literal.VariableMap.*;
=======
import org.spldev.formula.structure.atomic.literal.VariableMap;
import org.spldev.formula.structure.compound.And;
>>>>>>> 7d010c36
import org.spldev.util.tree.*;
import org.spldev.util.tree.structure.*;

/**
 * A propositional node that can be transformed into conjunctive normal form
 * (cnf).
 *
 * @author Sebastian Krieter
 */
public abstract class NonTerminal extends AbstractNonTerminal<Expression> implements Expression {
	private int hashCode = 0;
	private boolean hasHashCode = false;

	protected NonTerminal() {
		super();
	}

	protected NonTerminal(List<? extends Expression> children) {
		super();
		ensureSharedVariableMap(children);
		super.setChildren(children);
	}

	protected NonTerminal(Expression... children) {
		this(Arrays.asList(children));
	}

	protected void ensureSharedVariableMap(List<? extends Expression> children) {
		children.stream().map(Expression::getVariableMap).reduce((acc, val) -> {
			if (acc != val)
				throw new IllegalArgumentException(
					"tried to instantiate formula with different variable maps. perhaps you meant to use Formulas.compose(...)?");
			return val;
		});
	}

	protected void ensureSharedVariableMap(Expression newChild) {
		if (getVariableMap() != newChild.getVariableMap())
			throw new IllegalArgumentException(
				"tried to add formula with different variable map. perhaps you meant to use Formulas.compose(...)?");
	}

	@Override
<<<<<<< HEAD
	public void setVariableMap(VariableMap map) {
		for (ListIterator<Expression> it = children.listIterator(); it.hasNext();) {
			final Expression child = it.next();
			if (child instanceof Variable) {
				final Variable replacement = map.getVariable(child.getName()).orElseThrow(
					() -> new IllegalArgumentException(
						"Map does not contain variable with name " + child.getName()));
				if (replacement != child) {
					it.set(replacement);
				}
			} else if (child instanceof Constant) {
				final Constant replacement = map.getConstant(child.getName()).orElseThrow(
					() -> new IllegalArgumentException(
						"Map does not contain constant with name " + child.getName()));
				if (replacement != child) {
					it.set(replacement);
				}
			} else {
				child.setVariableMap(map);
			}
		}
	}

	@Override
	public void setChildren(Collection<? extends Expression> children) {
=======
	public void setChildren(List<? extends Expression> children) {
		ensureSharedVariableMap(children);
>>>>>>> 7d010c36
		super.setChildren(children);
		hasHashCode = false;
	}

	@Override
	public void addChild(int index, Expression newChild) {
		ensureSharedVariableMap(newChild);
		super.addChild(index, newChild);
		hasHashCode = false;
	}

	@Override
	public void addChild(Expression newChild) {
		ensureSharedVariableMap(newChild);
		super.addChild(newChild);
		hasHashCode = false;
	}

	@Override
	public void removeChild(Expression child) {
		super.removeChild(child);
		hasHashCode = false;
	}

	@Override
	public Expression removeChild(int index) {
		Expression expression = super.removeChild(index);
		hasHashCode = false;
		return expression;
	}

	@Override
	public void replaceChild(Expression oldChild, Expression newChild) {
		ensureSharedVariableMap(newChild);
		super.replaceChild(oldChild, newChild);
		hasHashCode = false;
	}

	@Override
	public int hashCode() {
		if (!hasHashCode) {
			int tempHashCode = computeHashCode();
			for (final Expression child : children) {
				tempHashCode += (tempHashCode * 37) + child.hashCode();
			}
			hashCode = tempHashCode;
			hasHashCode = true;
		}
		return hashCode;
	}

	protected int computeHashCode() {
		return Objects.hash(getClass(), children.size());
	}

	@Override
	public boolean equals(Object other) {
		return (other instanceof NonTerminal) && Trees.equals(this, (NonTerminal) other);
	}

	@Override
	public boolean equalsNode(Object other) {
		return (getClass() == other.getClass()) && (children.size() == ((NonTerminal) other).children.size());
	}

	@Override
	public String toString() {
		if (hasChildren()) {
			final StringBuilder sb = new StringBuilder();
			sb.append(getName());
			sb.append("[");
			for (final Expression child : children) {
				sb.append(child.getName());
				sb.append(", ");
			}
			sb.replace(sb.length() - 2, sb.length(), "]");
			return sb.toString();
		} else {
			return getName();
		}
	}

}<|MERGE_RESOLUTION|>--- conflicted
+++ resolved
@@ -25,13 +25,10 @@
 import java.util.*;
 import java.util.stream.Collectors;
 
-<<<<<<< HEAD
 import org.spldev.formula.structure.atomic.literal.*;
 import org.spldev.formula.structure.atomic.literal.VariableMap.*;
-=======
 import org.spldev.formula.structure.atomic.literal.VariableMap;
 import org.spldev.formula.structure.compound.And;
->>>>>>> 7d010c36
 import org.spldev.util.tree.*;
 import org.spldev.util.tree.structure.*;
 
@@ -75,7 +72,6 @@
 	}
 
 	@Override
-<<<<<<< HEAD
 	public void setVariableMap(VariableMap map) {
 		for (ListIterator<Expression> it = children.listIterator(); it.hasNext();) {
 			final Expression child = it.next();
@@ -100,11 +96,8 @@
 	}
 
 	@Override
-	public void setChildren(Collection<? extends Expression> children) {
-=======
 	public void setChildren(List<? extends Expression> children) {
-		ensureSharedVariableMap(children);
->>>>>>> 7d010c36
+		ensureSharedVariableMap(children); // TODO 
 		super.setChildren(children);
 		hasHashCode = false;
 	}
